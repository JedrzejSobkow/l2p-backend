# app/services/game_service.py

import json
from typing import Dict, Any, Optional, List, Type
from datetime import datetime, UTC
from redis.asyncio import Redis
from services.game_engine_interface import (
    GameEngineInterface,
    GameResult,
    MoveValidationResult,
)
from services.games import GAME_ENGINES
from exceptions.domain_exceptions import (
    NotFoundException,
    BadRequestException,
    ForbiddenException,
)
import logging

logger = logging.getLogger(__name__)


class GameService:
    """Service for managing game state and logic using Redis"""
    
    # Redis key patterns
    GAME_STATE_KEY_PREFIX = "game_state:"
    GAME_ENGINE_KEY_PREFIX = "game_engine:"
    LOBBY_GAME_KEY_PREFIX = "lobby_game:"
    GAME_TTL = 3600 * 2  # 2 hours TTL for games
    
    # Registry of available game engines
    GAME_ENGINES = GAME_ENGINES
    
    @staticmethod
    def _game_state_key(lobby_code: str) -> str:
        """Get Redis key for game state"""
        return f"{GameService.GAME_STATE_KEY_PREFIX}{lobby_code}"
    
    @staticmethod
    def _game_engine_key(lobby_code: str) -> str:
        """Get Redis key for game engine configuration"""
        return f"{GameService.GAME_ENGINE_KEY_PREFIX}{lobby_code}"
    
    @staticmethod
    def _lobby_game_key(lobby_code: str) -> str:
        """Get Redis key for lobby-game mapping"""
        return f"{GameService.LOBBY_GAME_KEY_PREFIX}{lobby_code}"
    
    @staticmethod
    def get_available_games() -> List[str]:
        """Get list of available game types"""
        return list(GameService.GAME_ENGINES.keys())
    
    @staticmethod
    async def create_game(
        redis: Redis,
        lobby_code: str,
        game_name: str,
        identifiers: List[str],
        rules: Optional[Dict[str, Any]] = None
    ) -> Dict[str, Any]:
        """
        Create a new game instance bound to a lobby.
        
        Args:
            redis: Redis client
            lobby_code: The lobby code this game is bound to
            game_name: Name of the game type (e.g., 'tictactoe')
            identifiers: List of player identifiers participating (e.g., ['user:123', 'guest:uuid'])
            rules: Optional custom rules for the game
            
        Returns:
            Dictionary with game initialization details
            
        Raises:
            BadRequestException: If game already exists for lobby or invalid game name
        """
        # Check if game already exists for this lobby
        existing_game = await redis.exists(GameService._game_state_key(lobby_code))
        if existing_game:
            # Check if existing game is finished
            state_raw = await redis.get(GameService._game_state_key(lobby_code))
            if state_raw:
                state_data = json.loads(state_raw)
                game_result = state_data.get("result")
                
                # If game is still in progress, don't allow creating a new one
                if game_result == GameResult.IN_PROGRESS.value:
                    raise BadRequestException(
                        message="A game is already in progress for this lobby",
                        details={"lobby_code": lobby_code}
                    )
                
                # If game is finished, delete it to make room for new game
                logger.info(f"Deleting finished game (result: {game_result}) to create new game for lobby {lobby_code}")
                await GameService.delete_game(redis, lobby_code)
        
        # Validate game name
        if game_name not in GameService.GAME_ENGINES:
            raise BadRequestException(
                message=f"Unknown game type: {game_name}",
                details={
                    "available_games": GameService.get_available_games(),
                    "requested_game": game_name
                }
            )
        
        # Create game engine instance
        engine_class = GameService.GAME_ENGINES[game_name]
        try:
            engine = engine_class(lobby_code, identifiers, rules)
        except ValueError as e:
            raise BadRequestException(
                message=f"Failed to create game: {str(e)}",
                details={"game_name": game_name, "identifiers": identifiers}
            )
        
        # Initialize game state
        game_state = engine.initialize_game_state()
        
        # Add metadata to game state
        now = datetime.now(UTC)
        game_state["created_at"] = now.isoformat()
        game_state["current_turn_identifier"] = engine.current_player_id
        game_state["result"] = GameResult.IN_PROGRESS.value
        game_state["winner_identifier"] = None
        
        # Start the first turn's timer
        game_state = engine.start_turn(game_state)
        
        # Prepare engine configuration for storage
        engine_config = {
            "game_name": game_name,
            "lobby_code": lobby_code,
            "identifiers": identifiers,
            "rules": rules or {},
            "current_turn_index": engine.current_turn_index,
        }
        
        # Store in Redis
        async with redis.pipeline(transaction=True) as pipe:
            # Store game state
            pipe.set(
                GameService._game_state_key(lobby_code),
                json.dumps(game_state),
                ex=GameService.GAME_TTL
            )
            
            # Store engine configuration
            pipe.set(
                GameService._game_engine_key(lobby_code),
                json.dumps(engine_config),
                ex=GameService.GAME_TTL
            )
            
            # Map lobby to game
            pipe.set(
                GameService._lobby_game_key(lobby_code),
                game_name,
                ex=GameService.GAME_TTL
            )
            
            await pipe.execute()
        
        # Set initial timeout key if timeout is configured
        await GameService._set_timeout_key(redis, engine, game_state, lobby_code)
        
        # Extend guest sessions for all guest players
        from services.guest_service import GuestService
        for identifier in identifiers:
            if identifier.startswith("guest:"):
                guest_id = identifier.split(":", 1)[1]
                await GuestService.extend_guest_session(redis, guest_id)
        
        logger.info(f"Game '{game_name}' created for lobby {lobby_code} with identifiers {identifiers}")
        
        # Get static game info
        engine_class = GameService.GAME_ENGINES[game_name]
        game_info = engine_class.get_game_info()
        
        return {
            "lobby_code": lobby_code,
            "game_name": game_name,
            "game_state": game_state,
            "game_info": game_info,
            "current_turn_identifier": engine.current_player_id,
            "created_at": now,
        }
    
    @staticmethod
    async def get_game(redis: Redis, lobby_code: str) -> Optional[Dict[str, Any]]:
        """
        Get current game state and configuration.
        
        Args:
            redis: Redis client
            lobby_code: The lobby code
            
        Returns:
            Dictionary with game state and config or None if not found
        """
        # Get game state and engine config
        state_raw, config_raw = await redis.mget([
            GameService._game_state_key(lobby_code),
            GameService._game_engine_key(lobby_code)
        ])
        
        if not state_raw or not config_raw:
            return None
        
        game_state = json.loads(state_raw)
        engine_config = json.loads(config_raw)
        
        return {
            "game_state": game_state,
            "engine_config": engine_config,
            "lobby_code": lobby_code,
        }
    
    @staticmethod
    async def _load_engine(redis: Redis, lobby_code: str) -> Optional[GameEngineInterface]:
        """
        Load and reconstruct the game engine from Redis.
        
        Args:
            redis: Redis client
            lobby_code: The lobby code
            
        Returns:
            GameEngineInterface instance or None if not found
        """
        config_raw = await redis.get(GameService._game_engine_key(lobby_code))
        if not config_raw:
            return None
        
        config = json.loads(config_raw)
        
        game_name = config["game_name"]
        if game_name not in GameService.GAME_ENGINES:
            logger.error(f"Unknown game type in storage: {game_name}")
            return None
        
        # Reconstruct engine
        engine_class = GameService.GAME_ENGINES[game_name]
        engine = engine_class(
            config["lobby_code"],
            config["identifiers"],
            config["rules"]
        )
        
        # Restore turn state
        engine.current_turn_index = config["current_turn_index"]
        
        return engine
    
    @staticmethod
    async def _save_engine(redis: Redis, engine: GameEngineInterface):
        """
        Save the game engine state to Redis.
        
        Args:
            redis: Redis client
            engine: GameEngineInterface instance
        """
        engine_config = {
            "game_name": engine.get_game_name(),
            "lobby_code": engine.lobby_code,
            "identifiers": engine.player_ids,
            "rules": engine.rules,
            "current_turn_index": engine.current_turn_index,
        }
        
        await redis.set(
            GameService._game_engine_key(engine.lobby_code),
            json.dumps(engine_config),
            ex=GameService.GAME_TTL
        )
    
    @staticmethod
    async def make_move(
        redis: Redis,
        lobby_code: str,
        identifier: str,
        move_data: Dict[str, Any]
    ) -> Dict[str, Any]:
        """
        Process a player's move.
        
        Args:
            redis: Redis client
            lobby_code: The lobby code
            identifier: Identifier of the player making the move (e.g., 'user:123' or 'guest:uuid')
            move_data: Move data specific to the game
            
        Returns:
            Dictionary with updated game state and result
            
        Raises:
            NotFoundException: If game not found
            BadRequestException: If move is invalid
        """
        # Load engine and game state
        engine = await GameService._load_engine(redis, lobby_code)
        if not engine:
            raise NotFoundException(
                message="Game not found",
                details={"lobby_code": lobby_code}
            )
        
        state_raw = await redis.get(GameService._game_state_key(lobby_code))
        if not state_raw:
            raise NotFoundException(
                message="Game state not found",
                details={"lobby_code": lobby_code}
            )
        
        game_state = json.loads(state_raw)
        
        # Check for timeout before validating move
        timeout_occurred, timeout_winner_identifier = engine.check_timeout(game_state)
        if timeout_occurred:
            # Check if this ends the game or just skips the turn
            if timeout_winner_identifier is not None or engine.game_result != GameResult.IN_PROGRESS:
                # Game ended by timeout
                game_state["result"] = GameResult.TIMEOUT.value
                game_state["winner_identifier"] = timeout_winner_identifier
                
                # Save the timeout result
                await redis.set(
                    GameService._game_state_key(lobby_code),
                    json.dumps(game_state),
                    ex=GameService.GAME_TTL
                )
                
                raise BadRequestException(
                    message="Time limit exceeded - game ended",
                    details={"result": "timeout", "winner_identifier": timeout_winner_identifier}
                )
            else:
                # Turn is skipped, advance to next player
                logger.info(f"Player {identifier} timed out - skipping turn in lobby {lobby_code}")
                game_state = engine.consume_turn_time(game_state)
                engine.advance_turn()
                game_state["current_turn_identifier"] = engine.current_player_id
                game_state = engine.start_turn(game_state)
                
                # Save state and update timeout key
                await redis.set(
                    GameService._game_state_key(lobby_code),
                    json.dumps(game_state),
                    ex=GameService.GAME_TTL
                )
                await GameService._save_engine(redis, engine)
                await GameService._set_timeout_key(redis, engine, game_state, lobby_code)
                
                raise BadRequestException(
                    message="Time limit exceeded - your turn was skipped",
                    details={"skipped": True, "current_turn_identifier": engine.current_player_id}
                )
        
        # Validate move
        validation_result = engine.validate_move(game_state, identifier, move_data)
        if not validation_result.valid:
            raise BadRequestException(
                message=validation_result.error_message or "Invalid move",
                details={"move_data": move_data}
            )
        
        # Apply move
        game_state = engine.apply_move(game_state, identifier, move_data)
        
        # Consume time used for this move
        game_state = engine.consume_turn_time(game_state)
        
        # Check game result
        result, winner_identifier = engine.check_game_result(game_state)
        
        # Update metadata
        game_state["result"] = result.value
        game_state["winner_identifier"] = winner_identifier
        
        # Advance turn if game is still in progress
        if result == GameResult.IN_PROGRESS:
            engine.advance_turn()
            game_state["current_turn_identifier"] = engine.current_player_id
            # Start the next turn's timer
            game_state = engine.start_turn(game_state)
        
        # Save updated state
        async with redis.pipeline(transaction=True) as pipe:
            pipe.set(
                GameService._game_state_key(lobby_code),
                json.dumps(game_state),
                ex=GameService.GAME_TTL
            )
            await GameService._save_engine(redis, engine)
            await pipe.execute()
        
        # Update timeout key for next turn or clear it if game ended
        if result == GameResult.IN_PROGRESS:
            await GameService._set_timeout_key(redis, engine, game_state, lobby_code)
        else:
            await GameService._clear_timeout_key(redis, lobby_code)
        
        # Extend guest session if player is a guest
        if identifier.startswith("guest:"):
            from services.guest_service import GuestService
            guest_id = identifier.split(":", 1)[1]
            await GuestService.extend_guest_session(redis, guest_id)
        
        logger.info(f"Move processed for lobby {lobby_code} by identifier {identifier}. Result: {result.value}")
        
        # Update the game state in Redis
        await redis.set(
            GameService._game_state_key(lobby_code),
            json.dumps(game_state)
        )

        return {
            "game_state": game_state,
            "result": result.value,
            "winner_identifier": winner_identifier,
            "current_turn_identifier": game_state.get("current_turn_identifier"),
            "legal_moves": game_state.get("legal_moves")  # Include legal moves in the response
        }
    
    @staticmethod
    async def forfeit_game(
        redis: Redis,
        lobby_code: str,
        identifier: str
    ) -> Dict[str, Any]:
        """
        Handle a player forfeiting the game.
        
        Args:
            redis: Redis client
            lobby_code: The lobby code
            identifier: Identifier of the player forfeiting (e.g., 'user:123' or 'guest:uuid')
            
        Returns:
            Dictionary with updated game state
            
        Raises:
            NotFoundException: If game not found
        """
        # Load engine and game state
        engine = await GameService._load_engine(redis, lobby_code)
        if not engine:
            raise NotFoundException(
                message="Game not found",
                details={"lobby_code": lobby_code}
            )
        
        state_raw = await redis.get(GameService._game_state_key(lobby_code))
        if not state_raw:
            raise NotFoundException(
                message="Game state not found",
                details={"lobby_code": lobby_code}
            )
        
        game_state = json.loads(state_raw)
        
        # Process forfeit
        result, winner_identifier = engine.forfeit_game(identifier)
        
        # Update game state
        game_state["result"] = result.value
        game_state["winner_identifier"] = winner_identifier
        game_state["forfeited_by"] = identifier
        
        # Save updated state
        await redis.set(
            GameService._game_state_key(lobby_code),
            json.dumps(game_state),
            ex=GameService.GAME_TTL
        )
        
        # Clear timeout key since game ended
        await GameService._clear_timeout_key(redis, lobby_code)
        
        logger.info(f"Player {identifier} forfeited game in lobby {lobby_code}")
        
        return {
            "game_state": game_state,
            "result": result.value,
            "winner_identifier": winner_identifier,
        }
    
    @staticmethod
    async def handle_player_left(
        redis: Redis,
        lobby_code: str,
        identifier: str
    ) -> Dict[str, Any]:
        """
        Handle a player leaving the lobby during an active game.
        
        Args:
            redis: Redis client
            lobby_code: The lobby code
            identifier: Identifier of the player who left (e.g., 'user:123' or 'guest:uuid')
            
        Returns:
            Dictionary with updated game state
            
        Raises:
            NotFoundException: If game not found
        """
        # Load engine and game state
        engine = await GameService._load_engine(redis, lobby_code)
        if not engine:
            raise NotFoundException(
                message="Game not found",
                details={"lobby_code": lobby_code}
            )
        
        state_raw = await redis.get(GameService._game_state_key(lobby_code))
        if not state_raw:
            raise NotFoundException(
                message="Game state not found",
                details={"lobby_code": lobby_code}
            )
        
        game_state = json.loads(state_raw)
        
        # Process player leaving - determine winner (other player)
        result, winner_identifier = engine.forfeit_game(identifier)
        
        # Update game state with player_left result instead of forfeit
        game_state["result"] = GameResult.PLAYER_LEFT.value
        game_state["winner_identifier"] = winner_identifier
        game_state["left_by"] = identifier
        
        # Save updated state
        await redis.set(
            GameService._game_state_key(lobby_code),
            json.dumps(game_state),
            ex=GameService.GAME_TTL
        )
        
        # Clear timeout key since game ended
        await GameService._clear_timeout_key(redis, lobby_code)
        
        logger.info(f"Player {identifier} left game in lobby {lobby_code}")
        
        return {
            "game_state": game_state,
            "result": GameResult.PLAYER_LEFT.value,
            "winner_identifier": winner_identifier,
        }
    
    @staticmethod
    async def get_timing_info(redis: Redis, lobby_code: str) -> Optional[Dict[str, Any]]:
        """
        Get timing information for the current game.
        
        Args:
            redis: Redis client
            lobby_code: The lobby code
            
        Returns:
            Dictionary with timing information or None if game not found
        """
        engine = await GameService._load_engine(redis, lobby_code)
        if not engine:
            return None
        
        state_raw = await redis.get(GameService._game_state_key(lobby_code))
        if not state_raw:
            return None
        
        game_state = json.loads(state_raw)
        timing = game_state.get("timing", {})
        
        # Build timing info response
        timing_info = {
            "timeout_type": timing.get("timeout_type", "none"),
            "timeout_seconds": timing.get("timeout_seconds", 0),
            "current_identifier": engine.current_player_id,
        }
        
        # Add player-specific time remaining
        if timing.get("timeout_type") != "none":
            player_times = {}
            for identifier in engine.player_ids:
                remaining_time = engine.get_remaining_time(game_state, identifier)
                player_times[str(identifier)] = remaining_time
            timing_info["player_time_remaining"] = player_times
        
        return timing_info
    
    @staticmethod
    async def _set_timeout_key(redis: Redis, engine, game_state: Dict[str, Any], lobby_code: str):
        """
        Set a Redis key with TTL for game timeout.
        When the key expires, it triggers a keyspace notification that ends the game.
        
        Args:
            redis: Redis client
            engine: Game engine instance
            game_state: Current game state
            lobby_code: The lobby code
        """
        from services.timeout_checker import TimeoutChecker
        from services.game_engine_interface import TimeoutType
        
        # Only set timeout key if timeout is configured
        if engine.timeout_type == TimeoutType.NONE:
            return
        
        # Get remaining time for current player
        remaining_time = engine.get_remaining_time(game_state)
        
        if remaining_time is None or remaining_time <= 0:
            # No time remaining, don't set key (game should end)
            return
        
        # Set a Redis key that expires when time runs out
        # We add 1 second buffer to account for Redis timing precision
        ttl_seconds = int(remaining_time) + 1
        timeout_key = TimeoutChecker.get_timeout_key(lobby_code)
        
        await redis.set(timeout_key, "timeout", ex=ttl_seconds)
        logger.debug(f"Set timeout key for lobby {lobby_code} with TTL {ttl_seconds}s")
    
    @staticmethod
    async def _clear_timeout_key(redis: Redis, lobby_code: str):
        """
        Clear the timeout key when game ends.
        
        Args:
            redis: Redis client
            lobby_code: The lobby code
        """
        from services.timeout_checker import TimeoutChecker
        
        timeout_key = TimeoutChecker.get_timeout_key(lobby_code)
        await redis.delete(timeout_key)
        logger.debug(f"Cleared timeout key for lobby {lobby_code}")
    
    @staticmethod
    async def update_player_elos(redis: Redis, lobby_code: str, game_state: dict):
        """
        Update ELO scores for registered players after game end.
        Only updates ELO for registered users (identifier starting with "user:"), not guests.
        Supports multi-player games with variable adjustments.
        
        Args:
            redis: Redis client
            lobby_code: The lobby code
            game_state: The final game state containing winner information
        """
        try:
            # Get game engine to get player identifiers
            engine = await GameService._load_engine(redis, lobby_code)
            if not engine:
                return
            
            # Get winner identifier from game state
            winner_identifier = game_state.get("winner_identifier")
            
            if not winner_identifier:
                # No winner (e.g., draw), no ELO changes
                return
            
            # Calculate adjustments based on identifiers
            # Winner gets +1, losers get -1
            adjustments = {}
            for identifier in engine.player_ids:  # player_ids actually contains identifiers (strings)
                # Only update ELO for registered users, skip guests
                if not identifier.startswith("user:"):
                    continue
                
                # Extract user ID from identifier (e.g., "user:123" -> 123)
                try:
                    user_id = int(identifier.split(":", 1)[1])
                except (ValueError, IndexError):
                    logger.warning(f"Invalid user identifier format: {identifier}")
                    continue
                
                # Determine adjustment
                if identifier == winner_identifier:
                    adjustments[user_id] = 1
                else:
                    adjustments[user_id] = -1
            
            if not adjustments:
                return
            
            # Update users in DB
            from infrastructure.postgres_connection import postgres_connection
            from sqlalchemy import update
            from models.registered_user import RegisteredUser
            
            async with postgres_connection.session_factory() as session:
<<<<<<< HEAD
                for player_id, adjustment in adjustments.items():
                    if adjustment == 0:
                        continue
                    
                    # Extract numeric ID from identifier format (e.g., 'user:123' -> 123)
                    # Skip non-user identifiers (e.g., guests)
                    if not player_id.startswith('user:'):
                        continue
                    
                    try:
                        numeric_id = int(player_id.split(':', 1)[1])
                    except (IndexError, ValueError):
                        logger.warning(f"Could not extract numeric ID from identifier: {player_id}")
                        continue
                        
                    await session.execute(
                        update(RegisteredUser)
                        .where(RegisteredUser.id == numeric_id)
=======
                for user_id, adjustment in adjustments.items():
                    await session.execute(
                        update(RegisteredUser)
                        .where(RegisteredUser.id == user_id)
>>>>>>> a7fa7eea
                        .values(elo=RegisteredUser.elo + adjustment)
                    )
                
                await session.commit()
                
            logger.info(f"Updated ELOs for lobby {lobby_code}: {adjustments}")
            
        except Exception as e:
            logger.error(f"Failed to update ELOs: {e}", exc_info=True)
    
    @staticmethod
    async def delete_game(redis: Redis, lobby_code: str):
        """
        Delete a game and clean up all related data.
        
        Args:
            redis: Redis client
            lobby_code: The lobby code
        """
        async with redis.pipeline(transaction=True) as pipe:
            pipe.delete(GameService._game_state_key(lobby_code))
            pipe.delete(GameService._game_engine_key(lobby_code))
            pipe.delete(GameService._lobby_game_key(lobby_code))
            await pipe.execute()
        
        # Also clear timeout key
        await GameService._clear_timeout_key(redis, lobby_code)
        
        logger.info(f"Game deleted for lobby {lobby_code}")<|MERGE_RESOLUTION|>--- conflicted
+++ resolved
@@ -695,31 +695,10 @@
             from models.registered_user import RegisteredUser
             
             async with postgres_connection.session_factory() as session:
-<<<<<<< HEAD
-                for player_id, adjustment in adjustments.items():
-                    if adjustment == 0:
-                        continue
-                    
-                    # Extract numeric ID from identifier format (e.g., 'user:123' -> 123)
-                    # Skip non-user identifiers (e.g., guests)
-                    if not player_id.startswith('user:'):
-                        continue
-                    
-                    try:
-                        numeric_id = int(player_id.split(':', 1)[1])
-                    except (IndexError, ValueError):
-                        logger.warning(f"Could not extract numeric ID from identifier: {player_id}")
-                        continue
-                        
-                    await session.execute(
-                        update(RegisteredUser)
-                        .where(RegisteredUser.id == numeric_id)
-=======
                 for user_id, adjustment in adjustments.items():
                     await session.execute(
                         update(RegisteredUser)
                         .where(RegisteredUser.id == user_id)
->>>>>>> a7fa7eea
                         .values(elo=RegisteredUser.elo + adjustment)
                     )
                 
