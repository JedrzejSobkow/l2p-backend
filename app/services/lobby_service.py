# app/services/lobby_service.py

import json
import random
import string
from typing import Optional, List, Dict, Any
from datetime import datetime, UTC, timedelta
from redis.asyncio import Redis
from exceptions.domain_exceptions import (
    NotFoundException,
    BadRequestException,
    ForbiddenException,
)
import logging

logger = logging.getLogger(__name__)


class LobbyService:
    """Service for managing game lobbies using Redis"""
    
    # Redis key patterns
    LOBBY_KEY_PREFIX = "lobby:"
    LOBBY_MEMBERS_KEY_PREFIX = "lobby_members:"
    USER_LOBBY_KEY_PREFIX = "user_lobby:"
    LOBBY_MESSAGES_KEY_PREFIX = "lobby_messages:"
    LOBBY_NAMES_SET = "lobby_names"  # Set to track unique lobby names
    LOBBY_NAME_TO_CODE_PREFIX = "lobby_name_to_code:"  # Map lobby name to code
    LOBBY_TTL = 3600 * 4  # 4 hours TTL for lobbies
    MAX_CACHED_MESSAGES = 50  # Maximum messages to keep in Redis cache
    
    @staticmethod
    def _generate_lobby_code() -> str:
        """Generate a unique 6-character alphanumeric lobby code"""
        return ''.join(random.choices(string.ascii_uppercase + string.digits, k=6))
    
    @staticmethod
    def _lobby_key(lobby_code: str) -> str:
        """Get Redis key for lobby data"""
        return f"{LobbyService.LOBBY_KEY_PREFIX}{lobby_code}"
    
    @staticmethod
    def _lobby_members_key(lobby_code: str) -> str:
        """Get Redis key for lobby members list"""
        return f"{LobbyService.LOBBY_MEMBERS_KEY_PREFIX}{lobby_code}"
    
    @staticmethod
    def _user_lobby_key(identifier: str) -> str:
        """Get Redis key for user's/guest's current lobby"""
        return f"{LobbyService.USER_LOBBY_KEY_PREFIX}{identifier}"
    
    @staticmethod
    def _lobby_messages_key(lobby_code: str) -> str:
        """Get Redis key for lobby messages list"""
        return f"{LobbyService.LOBBY_MESSAGES_KEY_PREFIX}{lobby_code}"
    
    @staticmethod
    def _lobby_name_to_code_key(lobby_name: str) -> str:
        """Get Redis key for mapping lobby name to code"""
        return f"{LobbyService.LOBBY_NAME_TO_CODE_PREFIX}{lobby_name.lower()}"
    
    @staticmethod
    async def create_lobby(
        redis: Redis,
        host_identifier: str,
        host_nickname: str,
        host_pfp_path: Optional[str] = None,
        name: Optional[str] = None,
        max_players: int = 6,
        is_public: bool = False,
        game_name: Optional[str] = None,
        game_rules: Optional[Dict[str, Any]] = None
    ) -> Dict[str, Any]:
        """
        Create a new lobby (works for both registered users and guests)
        
        Args:
            redis: Redis client
            host_identifier: Unique identifier (user:123 or guest:uuid)
            host_nickname: Nickname of the host
            host_pfp_path: Path to host's profile picture
            name: Optional custom lobby name (defaults to "Game: {lobby_code}")
            max_players: Maximum number of players (2-6)
            is_public: Whether lobby is public
            game_name: Optional pre-selected game
            game_rules: Optional initial game rules
            
        Returns:
            Dictionary with lobby_code and lobby details
            
        Raises:
            BadRequestException: If user is already in a lobby or invalid max_players
        """
        # Validate max_players
        if not 2 <= max_players <= 6:
            raise BadRequestException(
                message="Invalid max_players",
                details={"max_players": "Must be between 2 and 6"}
            )
        
        # Validate game_name if provided and adjust max_players
        if game_name:
            from services.game_service import GameService
            if game_name not in GameService.GAME_ENGINES:
                raise BadRequestException(
                    message=f"Unknown game type: {game_name}",
                    details={
                        "available_games": GameService.get_available_games(),
                        "requested_game": game_name
                    }
                )
            
            engine_class = GameService.GAME_ENGINES[game_name]
            game_info = engine_class.get_game_info()
            
            # Set max_players to the minimum supported by the game if game is selected
            # (when creating, there's only 1 player - the host)
            max_players = game_info.min_players
            
            # If game_name provided without rules, use defaults
            if game_rules is None:
                game_rules = {
                    rule_name: rule_config.default
                    for rule_name, rule_config in game_info.supported_rules.items()
                }
            else:
                # Validate provided rules
                for rule_name, rule_value in game_rules.items():
                    if rule_name not in game_info.supported_rules:
                        raise BadRequestException(
                            message=f"Unknown rule: {rule_name}",
                            details={
                                "supported_rules": list(game_info.supported_rules.keys()),
                                "invalid_rule": rule_name
                            }
                        )
                    
                    rule_config = game_info.supported_rules[rule_name]
                    
                    # Validate type
                    if rule_config.type == "integer" and not isinstance(rule_value, int):
                        raise BadRequestException(
                            message=f"Rule '{rule_name}' must be an integer",
                            details={"rule_name": rule_name, "provided_value": rule_value}
                        )
                    elif rule_config.type == "boolean" and not isinstance(rule_value, bool):
                        raise BadRequestException(
                            message=f"Rule '{rule_name}' must be a boolean",
                            details={"rule_name": rule_name, "provided_value": rule_value}
                        )
                    elif rule_config.type == "string" and not isinstance(rule_value, str):
                        raise BadRequestException(
                            message=f"Rule '{rule_name}' must be a string",
                            details={"rule_name": rule_name, "provided_value": rule_value}
                        )
                    
                    # Validate allowed_values if specified
                    if rule_config.allowed_values is not None:
                        if rule_value not in rule_config.allowed_values:
                            raise BadRequestException(
                                message=f"Invalid value for rule '{rule_name}'",
                                details={
                                    "rule_name": rule_name,
                                    "provided_value": rule_value,
                                    "allowed_values": rule_config.allowed_values
                                }
                            )
                
                # Fill in missing rules with defaults
                for rule_name, rule_config in game_info.supported_rules.items():
                    if rule_name not in game_rules:
                        game_rules[rule_name] = rule_config.default
        
        # Check if user is already in a lobby
        existing_lobby = await redis.get(LobbyService._user_lobby_key(host_identifier))
        if existing_lobby:
            raise BadRequestException(
                message="You are already in a lobby",
                details={"current_lobby": existing_lobby.decode() if isinstance(existing_lobby, bytes) else existing_lobby}
            )
        
        # If custom name provided, validate it
        if name:
            # Validate name
            name = name.strip()
            if not name or len(name) == 0:
                raise BadRequestException(
                    message="Lobby name cannot be empty",
                    details={"name": "Name is required"}
                )
            
            if len(name) > 50:
                raise BadRequestException(
                    message="Lobby name too long",
                    details={"name": "Name must be at most 50 characters"}
                )
            
            # Check if name is already taken
            existing_code = await redis.get(LobbyService._lobby_name_to_code_key(name))
            if existing_code:
                raise BadRequestException(
                    message="Lobby name is already taken",
                    details={"name": name, "suggestion": "Please choose a different name"}
                )
        
        # Generate unique lobby code
        # If no custom name is provided, we also need to ensure the default name "Game: {code}" is unique
        # This prevents conflicts where someone creates a custom name matching the default format
        lobby_code = LobbyService._generate_lobby_code()
        max_attempts = 10
        attempts = 0
        
        while attempts < max_attempts:
            # Check if lobby code is already in use
            code_exists = await redis.exists(LobbyService._lobby_key(lobby_code))
            
            # If no custom name provided, also check if default name would conflict
            if not name:
                lobby_name = f"Game: {lobby_code}"
                name_taken = await redis.get(LobbyService._lobby_name_to_code_key(lobby_name))
                if not code_exists and not name_taken:
                    break  # Found unique code and name
            else:
                if not code_exists:
                    break  # Found unique code (custom name already validated)
            
            lobby_code = LobbyService._generate_lobby_code()
            attempts += 1
        
        if attempts >= max_attempts:
            raise BadRequestException(message="Failed to generate unique lobby code and name")
        
        now = datetime.now(UTC)
        
        # Set lobby name - use provided name or default to "Game: {lobby_code}"
        lobby_name = name if name else f"Game: {lobby_code}"
        
        # Create lobby data
        lobby_data = {
            "lobby_code": lobby_code,
            "name": lobby_name,
            "host_identifier": host_identifier,
            "max_players": max_players,
            "is_public": is_public,
            "created_at": now.isoformat(),
            "selected_game": game_name,
            "game_rules": game_rules or {},
        }
        
        # Create host member data
        host_member = {
            "identifier": host_identifier,
            "nickname": host_nickname,
            "pfp_path": host_pfp_path,
            "is_host": True,
            "is_ready": False,
            "joined_at": now.isoformat(),
        }
        
        # Store in Redis with pipeline for atomicity
        async with redis.pipeline(transaction=True) as pipe:
            # Store lobby data
            pipe.set(
                LobbyService._lobby_key(lobby_code),
                json.dumps(lobby_data),
                ex=LobbyService.LOBBY_TTL
            )
            
            # Store lobby name mapping for uniqueness check
            pipe.set(
                LobbyService._lobby_name_to_code_key(lobby_name),
                lobby_code,
                ex=LobbyService.LOBBY_TTL
            )
            
            # Store host as first member (using sorted set with timestamp as score)
            pipe.zadd(
                LobbyService._lobby_members_key(lobby_code),
                {json.dumps(host_member): now.timestamp()}
            )
            pipe.expire(LobbyService._lobby_members_key(lobby_code), LobbyService.LOBBY_TTL)
            
            # Map user to lobby
            pipe.set(
                LobbyService._user_lobby_key(host_identifier),
                lobby_code,
                ex=LobbyService.LOBBY_TTL
            )
            
            await pipe.execute()
        
        logger.info(f"Lobby '{lobby_name}' ({lobby_code}) created by {host_identifier}" + 
                   (f" with game {game_name}" if game_name else ""))
        
        result = {
            "lobby_code": lobby_code,
            "name": lobby_name,
            "host_identifier": host_identifier,
            "max_players": max_players,
            "is_public": is_public,
            "current_players": 1,
            "members": [host_member],
            "created_at": now,
            "selected_game": game_name,
            "game_rules": game_rules or {},
        }
        
        # Notify friends
        await LobbyService._notify_lobby_status(host_id, result)
        
        return result
    
    @staticmethod
    async def get_lobby(redis: Redis, lobby_code: str) -> Optional[Dict[str, Any]]:
        """
        Get lobby details
        
        Args:
            redis: Redis client
            lobby_code: 6-character lobby code
            
        Returns:
            Dictionary with lobby details or None if not found
        """
        # Get lobby data
        lobby_data_raw = await redis.get(LobbyService._lobby_key(lobby_code))
        if not lobby_data_raw:
            return None
        
        lobby_data = json.loads(lobby_data_raw)
        
        # Get members (sorted by join time)
        members_raw = await redis.zrange(
            LobbyService._lobby_members_key(lobby_code),
            0, -1
        )
        
        members = [json.loads(m) for m in members_raw]
        
        # Get game info if a game is selected
        selected_game_info = None
        if lobby_data.get("selected_game"):
            try:
                from services.game_service import GameService
                engine_class = GameService.GAME_ENGINES.get(lobby_data["selected_game"])
                if engine_class:
                    selected_game_info = engine_class.get_game_info()
            except Exception as e:
                logger.warning(f"Failed to get game info for {lobby_data.get('selected_game')}: {str(e)}")
        
        return {
            **lobby_data,
            "current_players": len(members),
            "members": members,
            "created_at": datetime.fromisoformat(lobby_data["created_at"]),
            "selected_game_info": selected_game_info,
        }
    
    @staticmethod
    async def join_lobby(
        redis: Redis,
        lobby_code: str,
        user_identifier: str,
        user_nickname: str,
        user_pfp_path: Optional[str] = None
    ) -> Dict[str, Any]:
        """
        Join an existing lobby (works for both registered users and guests)
        
        Args:
            redis: Redis client
            lobby_code: 6-character lobby code
            user_identifier: Unique identifier (user:123 or guest:uuid)
            user_nickname: Nickname of the user
            user_pfp_path: Path to user's profile picture
            
        Returns:
            Dictionary with updated lobby details
            
        Raises:
            NotFoundException: If lobby not found
            BadRequestException: If user already in lobby or lobby full
        """
        # Check if user is already in a lobby
        existing_lobby = await redis.get(LobbyService._user_lobby_key(user_identifier))
        if existing_lobby:
            existing_code = existing_lobby.decode() if isinstance(existing_lobby, bytes) else existing_lobby
            if existing_code == lobby_code:
                raise BadRequestException(message="You are already in this lobby")
            else:
                raise BadRequestException(
                    message="You are already in another lobby",
                    details={"current_lobby": existing_code}
                )
        
        # Get lobby
        lobby = await LobbyService.get_lobby(redis, lobby_code)
        if not lobby:
            raise NotFoundException(message="Lobby not found", details={"lobby_code": lobby_code})
        
        # Check if lobby is full
        if lobby["current_players"] >= lobby["max_players"]:
            raise BadRequestException(message="Lobby is full")
        
        now = datetime.now(UTC)
        
        # Create member data
        member = {
            "identifier": user_identifier,
            "nickname": user_nickname,
            "pfp_path": user_pfp_path,
            "is_host": False,
            "is_ready": False,
            "joined_at": now.isoformat(),
        }
        
        # Add member to lobby
        async with redis.pipeline(transaction=True) as pipe:
            pipe.zadd(
                LobbyService._lobby_members_key(lobby_code),
                {json.dumps(member): now.timestamp()}
            )
            pipe.set(
                LobbyService._user_lobby_key(user_identifier),
                lobby_code,
                ex=LobbyService.LOBBY_TTL
            )
            await pipe.execute()
        
        # Extend guest session TTL if this is a guest
        if user_identifier.startswith("guest:"):
            from services.guest_service import GuestService
            guest_id = user_identifier.split(":", 1)[1]
            await GuestService.extend_guest_session(redis, guest_id)
        
        logger.info(f"{user_identifier} joined lobby {lobby_code}")
        
        # Return updated lobby
        updated_lobby = await LobbyService.get_lobby(redis, lobby_code)
        
        # Notify for joining user
        await LobbyService._notify_lobby_status(user_id, updated_lobby)
        
        # Notify for other members (filling status changed)
        for member in updated_lobby["members"]:
            if member["user_id"] != user_id:
                await LobbyService._notify_lobby_status(member["user_id"], updated_lobby)
        
        return updated_lobby
    
    @staticmethod
    async def leave_lobby(
        redis: Redis,
        lobby_code: str,
        user_identifier: str
    ) -> Optional[Dict[str, Any]]:
        """
        Leave a lobby (works for both registered users and guests)
        
        Args:
            redis: Redis client
            lobby_code: 6-character lobby code
            user_identifier: Unique identifier (user:123 or guest:uuid)
            
        Returns:
            Dictionary with info about host transfer if occurred, or None if lobby closed
            
        Raises:
            NotFoundException: If lobby not found
            BadRequestException: If user not in lobby
        """
        # Get lobby
        lobby = await LobbyService.get_lobby(redis, lobby_code)
        if not lobby:
            raise NotFoundException(message="Lobby not found")
        
        # Find member
        member_to_remove = None
        for member in lobby["members"]:
            if member["identifier"] == user_identifier:
                member_to_remove = member
                break
        
        if not member_to_remove:
            raise BadRequestException(message="You are not in this lobby")
        
        was_host = member_to_remove["is_host"]
        
        # Remove member
        async with redis.pipeline(transaction=True) as pipe:
            pipe.zrem(
                LobbyService._lobby_members_key(lobby_code),
                json.dumps(member_to_remove)
            )
            pipe.delete(LobbyService._user_lobby_key(user_identifier))
            await pipe.execute()
        
        logger.info(f"{user_identifier} left lobby {lobby_code}")
        
        # Notify for leaving user
        await LobbyService._notify_online_status(user_id)
        
        # Get updated member list
        members_raw = await redis.zrange(
            LobbyService._lobby_members_key(lobby_code),
            0, -1
        )
        
        # If no members left, close lobby
        if not members_raw:
            await LobbyService._close_lobby(redis, lobby_code)
            logger.info(f"Lobby {lobby_code} closed (no members left)")
            return None

        # Notify remaining members (filling status changed)
        updated_lobby = await LobbyService.get_lobby(redis, lobby_code)
        if updated_lobby:
            for member in updated_lobby["members"]:
                await LobbyService._notify_lobby_status(member["user_id"], updated_lobby)
        
        # If host left, transfer to next oldest member
        if was_host:
            members = [json.loads(m) for m in members_raw]
            new_host = members[0]  # First member (oldest by join time)
            
            # Update host status
            new_host["is_host"] = True
            
            # Update in Redis
            await redis.zrem(
                LobbyService._lobby_members_key(lobby_code),
                json.dumps({**new_host, "is_host": False})
            )
            await redis.zadd(
                LobbyService._lobby_members_key(lobby_code),
                {json.dumps(new_host): datetime.fromisoformat(new_host["joined_at"]).timestamp()}
            )
            
            # Update lobby host_identifier
            lobby_data_raw = await redis.get(LobbyService._lobby_key(lobby_code))
            lobby_data = json.loads(lobby_data_raw)
            lobby_data["host_identifier"] = new_host["identifier"]
            await redis.set(
                LobbyService._lobby_key(lobby_code),
                json.dumps(lobby_data),
                ex=LobbyService.LOBBY_TTL
            )
            
            logger.info(f"Host transferred from {user_identifier} to {new_host['identifier']} in lobby {lobby_code}")
            
            return {
                "host_transferred": True,
                "old_host_identifier": user_identifier,
                "new_host_identifier": new_host["identifier"],
                "new_host_nickname": new_host["nickname"],
            }
        
        return {"host_transferred": False}
    
    @staticmethod
    async def is_lobby_name_available(
        redis: Redis,
        name: str,
        exclude_lobby_code: Optional[str] = None
    ) -> bool:
        """
        Check if a lobby name is available
        
        Args:
            redis: Redis client
            name: Name to check
            exclude_lobby_code: Optional lobby code to exclude from check (for renaming current lobby)
            
        Returns:
            True if name is available, False otherwise
        """
        # Check if name already exists
        existing_code = await redis.get(LobbyService._lobby_name_to_code_key(name))
        
        if not existing_code:
            return True
        
        # If excluding a lobby code (renaming), check if it's the same lobby
        if exclude_lobby_code:
            existing_code_str = existing_code.decode() if isinstance(existing_code, bytes) else existing_code
            return existing_code_str == exclude_lobby_code
        
        return False
    
    @staticmethod
    async def update_lobby_name(
        redis: Redis,
        lobby_code: str,
        user_identifier: str,
        new_name: str
    ) -> Dict[str, Any]:
        """
        Update lobby name (only host can do this)
        
        Args:
            redis: Redis client
            lobby_code: 6-character lobby code
            user_identifier: Identifier requesting update (user:123 or guest:uuid)
            new_name: New lobby name
            
        Returns:
            Updated lobby details
            
        Raises:
            NotFoundException: If lobby not found
            ForbiddenException: If user is not host
            BadRequestException: If name is already taken or invalid
        """
        # Validate name
        if not new_name or len(new_name.strip()) == 0:
            raise BadRequestException(
                message="Lobby name cannot be empty",
                details={"name": "Name is required"}
            )
        
        if len(new_name) > 50:
            raise BadRequestException(
                message="Lobby name too long",
                details={"name": "Name must be at most 50 characters"}
            )
        
        new_name = new_name.strip()
        
        # Get lobby
        lobby = await LobbyService.get_lobby(redis, lobby_code)
        if not lobby:
            raise NotFoundException(message="Lobby not found")
        
        # Check if user is host
        if lobby["host_identifier"] != user_identifier:
            raise ForbiddenException(message="Only the host can change the lobby name")
        
        # Check if name is the same
        if lobby.get("name") == new_name:
            return lobby
        
        # Check if name is available
        is_available = await LobbyService.is_lobby_name_available(
            redis, new_name, exclude_lobby_code=lobby_code
        )
        
        if not is_available:
            raise BadRequestException(
                message="Lobby name is already taken",
                details={"name": "This name is already in use by another lobby"}
            )
        
        old_name = lobby.get("name")
        
        # Update lobby data and name mapping
        lobby_data_raw = await redis.get(LobbyService._lobby_key(lobby_code))
        lobby_data = json.loads(lobby_data_raw)
        lobby_data["name"] = new_name
        
        async with redis.pipeline(transaction=True) as pipe:
            # Update lobby data
            pipe.set(
                LobbyService._lobby_key(lobby_code),
                json.dumps(lobby_data),
                ex=LobbyService.LOBBY_TTL
            )
            
            # Remove old name mapping
            if old_name:
                pipe.delete(LobbyService._lobby_name_to_code_key(old_name))
            
            # Add new name mapping
            pipe.set(
                LobbyService._lobby_name_to_code_key(new_name),
                lobby_code,
                ex=LobbyService.LOBBY_TTL
            )
            
            await pipe.execute()
        
        logger.info(f"Lobby {lobby_code} name updated from '{old_name}' to '{new_name}' by host {user_identifier}")
        
        return await LobbyService.get_lobby(redis, lobby_code)
    
    @staticmethod
    async def update_lobby_settings(
        redis: Redis,
        lobby_code: str,
        user_identifier: str,
        name: Optional[str] = None,
        max_players: Optional[int] = None,
        is_public: Optional[bool] = None
    ) -> Dict[str, Any]:
        """
        Update lobby settings (only host can do this)
        
        Args:
            redis: Redis client
            lobby_code: 6-character lobby code
            user_id: User ID requesting update
            name: New lobby name (optional)
            max_players: New max players value (optional)
            is_public: New public/private setting (optional)
            
        Returns:
            Updated lobby details
            
        Raises:
            NotFoundException: If lobby not found
            ForbiddenException: If user is not host
            BadRequestException: If invalid max_players or below current player count
        """
        # At least one setting must be provided
        if name is None and max_players is None and is_public is None:
            raise BadRequestException(
                message="At least one setting must be provided",
                details={"name": name, "max_players": max_players, "is_public": is_public}
            )
        # Get lobby
        lobby = await LobbyService.get_lobby(redis, lobby_code)
        if not lobby:
            raise NotFoundException(message="Lobby not found")
        
        # Check if user is host
        if lobby["host_identifier"] != user_identifier:
            raise ForbiddenException(message="Only the host can update lobby settings")
        
        # Handle name update separately if provided
        if name is not None:
            # Validate name
            name = name.strip()
            if not name or len(name) == 0:
                raise BadRequestException(
                    message="Lobby name cannot be empty",
                    details={"name": "Name is required"}
                )
            
            if len(name) > 50:
                raise BadRequestException(
                    message="Lobby name too long",
                    details={"name": "Name must be at most 50 characters"}
                )
            
            # Check if name is different
            if lobby.get("name") != name:
                # Check if name is available
                is_available = await LobbyService.is_lobby_name_available(
                    redis, name, exclude_lobby_code=lobby_code
                )
                
                if not is_available:
                    raise BadRequestException(
                        message="Lobby name is already taken",
                        details={"name": "This name is already in use by another lobby"}
                    )
        
        # Validate max_players if provided
        if max_players is not None:
            if not 2 <= max_players <= 6:
                raise BadRequestException(
                    message="Invalid max_players",
                    details={"max_players": "Must be between 2 and 6"}
                )
            
            # Check if new max is not below current player count
            if max_players < lobby["current_players"]:
                raise BadRequestException(
                    message="Cannot set max_players below current player count",
                    details={
                        "current_players": lobby["current_players"],
                        "requested_max": max_players
                    }
                )
        
        # Update lobby data
        lobby_data_raw = await redis.get(LobbyService._lobby_key(lobby_code))
        lobby_data = json.loads(lobby_data_raw)
        
        old_name = lobby_data.get("name")
        name_changed = False
        
        if name is not None and name != old_name:
            lobby_data["name"] = name
            name_changed = True
        if max_players is not None:
            lobby_data["max_players"] = max_players
        if is_public is not None:
            lobby_data["is_public"] = is_public
        
        # Use pipeline if name changed to update both lobby data and name mapping atomically
        if name_changed:
            async with redis.pipeline(transaction=True) as pipe:
                # Update lobby data
                pipe.set(
                    LobbyService._lobby_key(lobby_code),
                    json.dumps(lobby_data),
                    ex=LobbyService.LOBBY_TTL
                )
                
                # Remove old name mapping
                if old_name:
                    pipe.delete(LobbyService._lobby_name_to_code_key(old_name))
                
                # Add new name mapping
                pipe.set(
                    LobbyService._lobby_name_to_code_key(name),
                    lobby_code,
                    ex=LobbyService.LOBBY_TTL
                )
                
                await pipe.execute()
        else:
            await redis.set(
                LobbyService._lobby_key(lobby_code),
                json.dumps(lobby_data),
                ex=LobbyService.LOBBY_TTL
            )
        
        logger.info(f"Lobby {lobby_code} settings updated by host {user_identifier}: name={name}, max_players={max_players}, is_public={is_public}")
        
        updated_lobby = await LobbyService.get_lobby(redis, lobby_code)
        
        # If max_players changed, notify all members
        if max_players is not None:
             for member in updated_lobby["members"]:
                await LobbyService._notify_lobby_status(member["user_id"], updated_lobby)
        
        return updated_lobby
    
    @staticmethod
    async def transfer_host(
        redis: Redis,
        lobby_code: str,
<<<<<<< HEAD

        current_host_id: int,
        new_host_id: int
=======
        current_host_identifier: str,
        new_host_identifier: str
>>>>>>> b5a57587
    ) -> Dict[str, Any]:
        """
        Transfer host privileges to another member
        
        Args:
            redis: Redis client
            lobby_code: 6-character lobby code
            current_host_identifier: Current host identifier (user:123 or guest:uuid)
            new_host_identifier: New host identifier (user:123 or guest:uuid)
            
        Returns:
            Dictionary with transfer details
            
        Raises:
            NotFoundException: If lobby not found
            ForbiddenException: If current user is not host
            BadRequestException: If new host is not in lobby
        """
        # Get lobby
        lobby = await LobbyService.get_lobby(redis, lobby_code)
        if not lobby:
            raise NotFoundException(message="Lobby not found")
        
        # Check if user is host
        if lobby["host_identifier"] != current_host_identifier:
            raise ForbiddenException(message="Only the host can transfer host privileges")
        
        # Find both members
        current_host_member = None
        new_host_member = None
        
        for member in lobby["members"]:
            if member["identifier"] == current_host_identifier:
                current_host_member = member
            if member["identifier"] == new_host_identifier:
                new_host_member = member
        
        if not new_host_member:
            raise BadRequestException(message="New host is not in this lobby")
        
        if new_host_identifier == current_host_identifier:
            raise BadRequestException(message="You are already the host")
        
        # Update both members
        current_host_member["is_host"] = False
        new_host_member["is_host"] = True
        
        # Update in Redis
        async with redis.pipeline(transaction=True) as pipe:
            # Remove old entries
            pipe.zrem(
                LobbyService._lobby_members_key(lobby_code),
                json.dumps({**current_host_member, "is_host": True})
            )
            pipe.zrem(
                LobbyService._lobby_members_key(lobby_code),
                json.dumps({**new_host_member, "is_host": False})
            )
            
            # Add updated entries
            pipe.zadd(
                LobbyService._lobby_members_key(lobby_code),
                {
                    json.dumps(current_host_member): datetime.fromisoformat(current_host_member["joined_at"]).timestamp(),
                    json.dumps(new_host_member): datetime.fromisoformat(new_host_member["joined_at"]).timestamp(),
                }
            )
            
            await pipe.execute()
        
        # Update lobby host_identifier
        lobby_data_raw = await redis.get(LobbyService._lobby_key(lobby_code))
        lobby_data = json.loads(lobby_data_raw)
        lobby_data["host_identifier"] = new_host_identifier
        await redis.set(
            LobbyService._lobby_key(lobby_code),
            json.dumps(lobby_data),
            ex=LobbyService.LOBBY_TTL
        )
        
        logger.info(f"Host transferred from {current_host_identifier} to {new_host_identifier} in lobby {lobby_code}")
        
        return {
            "old_host_identifier": current_host_identifier,
            "new_host_identifier": new_host_identifier,
            "new_host_nickname": new_host_member["nickname"],
        }
    
    @staticmethod
    async def get_user_lobby(redis: Redis, user_identifier: str) -> Optional[str]:
        """
        Get the lobby code a user is currently in
        
        Args:
            redis: Redis client
            user_identifier: User identifier (user:id or guest:uuid)
            
        Returns:
            Lobby code or None
        """
        lobby_code = await redis.get(LobbyService._user_lobby_key(user_identifier))
        if lobby_code:
            return lobby_code.decode() if isinstance(lobby_code, bytes) else lobby_code
        return None
    
    @staticmethod
    async def get_all_public_lobbies(
        redis: Redis, 
        game_name: Optional[str] = None
    ) -> List[Dict[str, Any]]:
        """
        Get all public lobbies, optionally filtered by selected game
        
        Args:
            redis: Redis client
            game_name: Optional game name to filter lobbies by selected game
            
        Returns:
            List of public lobby details
        """
        # Scan for all lobby keys
        lobbies = []
        cursor = 0
        
        while True:
            cursor, keys = await redis.scan(
                cursor=cursor,
                match=f"{LobbyService.LOBBY_KEY_PREFIX}*",
                count=100
            )
            
            for key in keys:
                lobby_code = key.replace(LobbyService.LOBBY_KEY_PREFIX, "")
                lobby = await LobbyService.get_lobby(redis, lobby_code)
                
                if lobby and lobby.get("is_public", False):
                    # Filter by game if specified
                    if game_name is not None:
                        if lobby.get("selected_game") == game_name:
                            lobbies.append(lobby)
                    else:
                        lobbies.append(lobby)
            
            if cursor == 0:
                break
        
        # Sort by created_at (newest first)
        lobbies.sort(key=lambda x: x["created_at"], reverse=True)
        
        return lobbies
    
    @staticmethod
    async def kick_member(
        redis: Redis,
        lobby_code: str,
        host_identifier: str,
        identifier_to_kick: str
    ) -> Dict[str, Any]:
        """
        Kick a member from the lobby (host only)
        
        Args:
            redis: Redis client
            lobby_code: 6-character lobby code
            host_identifier: Host identifier (user:123 or guest:uuid)
            identifier_to_kick: Identifier to kick (user:123 or guest:uuid)
            
        Returns:
            Dictionary with kicked member info
            
        Raises:
            NotFoundException: If lobby not found
            ForbiddenException: If user is not host
            BadRequestException: If trying to kick self or user not in lobby
        """
        # Get lobby
        lobby = await LobbyService.get_lobby(redis, lobby_code)
        if not lobby:
            raise NotFoundException(message="Lobby not found")
        
        # Check if user is host
        if lobby["host_identifier"] != host_identifier:
            raise ForbiddenException(message="Only the host can kick members")
        
        # Cannot kick yourself
        if identifier_to_kick == host_identifier:
            raise BadRequestException(message="You cannot kick yourself")
        
        # Find member to kick
        member_to_kick = None
        for member in lobby["members"]:
            if member["identifier"] == identifier_to_kick:
                member_to_kick = member
                break
        
        if not member_to_kick:
            raise BadRequestException(message="User is not in this lobby")
        
        # Remove member
        async with redis.pipeline(transaction=True) as pipe:
            pipe.zrem(
                LobbyService._lobby_members_key(lobby_code),
                json.dumps(member_to_kick)
            )
            pipe.delete(LobbyService._user_lobby_key(identifier_to_kick))
            await pipe.execute()
        
        logger.info(f"{identifier_to_kick} kicked from lobby {lobby_code} by host {host_identifier}")
        
        return {
            "identifier": identifier_to_kick,
            "nickname": member_to_kick["nickname"]
        }
    
    @staticmethod
    async def _close_lobby(redis: Redis, lobby_code: str):
        """
        Close/delete a lobby and clean up all related data
        
        Args:
            redis: Redis client
            lobby_code: 6-character lobby code
        """
        # Import here to avoid circular dependency
        from services.game_service import GameService
        
        # Get lobby data to retrieve the name
        lobby_data_raw = await redis.get(LobbyService._lobby_key(lobby_code))
        lobby_name = None
        if lobby_data_raw:
            lobby_data = json.loads(lobby_data_raw)
            lobby_name = lobby_data.get("name")
        
        # Get all members to clean up their user_lobby mappings
        members_raw = await redis.zrange(
            LobbyService._lobby_members_key(lobby_code),
            0, -1
        )
        
        members = [json.loads(m) for m in members_raw]
        
        # Delete all related keys
        async with redis.pipeline(transaction=True) as pipe:
            pipe.delete(LobbyService._lobby_key(lobby_code))
            pipe.delete(LobbyService._lobby_members_key(lobby_code))
            
            # Delete lobby name mapping if it exists
            if lobby_name:
                pipe.delete(LobbyService._lobby_name_to_code_key(lobby_name))
            
            for member in members:
                pipe.delete(LobbyService._user_lobby_key(member["identifier"]))
            
            await pipe.execute()
        
        # Delete associated game if it exists
        await GameService.delete_game(redis, lobby_code)
        
        logger.info(f"Lobby {lobby_code} closed and cleaned up")
    
    @staticmethod
    async def toggle_ready(
        redis: Redis,
        lobby_code: str,
        user_identifier: str
    ) -> Dict[str, Any]:
        """
        Toggle ready status for a member in the lobby
        
        Args:
            redis: Redis client
            lobby_code: 6-character lobby code
            user_identifier: Unique identifier (user:123 or guest:uuid)
            
        Returns:
            Dictionary with updated member info and new ready status
            
        Raises:
            NotFoundException: If lobby or member not found
        """
        # Check if lobby exists
        lobby_data_raw = await redis.get(LobbyService._lobby_key(lobby_code))
        if not lobby_data_raw:
            raise NotFoundException(
                message="Lobby not found",
                details={"lobby_code": lobby_code}
            )
        
        # Get all members
        members_raw = await redis.zrange(
            LobbyService._lobby_members_key(lobby_code),
            0, -1,
            withscores=True
        )
        
        # Find the member
        member_to_update = None
        member_score = None
        
        for member_json, score in members_raw:
            member = json.loads(member_json)
            if member["identifier"] == user_identifier:
                member_to_update = member
                member_score = score
                break
        
        if not member_to_update:
            raise NotFoundException(
                message="You are not a member of this lobby",
                details={"identifier": user_identifier, "lobby_code": lobby_code}
            )
        
        # Toggle ready status
        new_ready_status = not member_to_update.get("is_ready", False)
        member_to_update["is_ready"] = new_ready_status
        
        # Update member in Redis
        async with redis.pipeline(transaction=True) as pipe:
            # Remove old member entry
            pipe.zrem(
                LobbyService._lobby_members_key(lobby_code),
                json.dumps({**member_to_update, "is_ready": not new_ready_status})
            )
            
            # Add updated member entry with same score (preserve join time)
            pipe.zadd(
                LobbyService._lobby_members_key(lobby_code),
                {json.dumps(member_to_update): member_score}
            )
            
            # Refresh TTL
            pipe.expire(LobbyService._lobby_members_key(lobby_code), LobbyService.LOBBY_TTL)
            
            await pipe.execute()
        
        logger.info(f"{user_identifier} toggled ready to {new_ready_status} in lobby {lobby_code}")
        
        return {
            "identifier": user_identifier,
            "nickname": member_to_update["nickname"],
            "is_ready": new_ready_status,
            "lobby_code": lobby_code
        }
    
    @staticmethod
    async def save_lobby_message(
        redis: Redis,
        lobby_code: str,
        user_identifier: str,
        user_nickname: str,
        user_pfp_path: Optional[str],
        content: str
    ) -> Dict[str, Any]:
        """
        Save a message to lobby chat (ephemeral - stored in Redis)
        
        Args:
            redis: Redis client
            lobby_code: 6-character lobby code
            user_id: ID of the message sender
            user_nickname: Nickname of the sender
            user_pfp_path: Profile picture path of the sender
            content: Message content
            
        Returns:
            Dictionary with message details
            
        Raises:
            NotFoundException: If lobby not found
            BadRequestException: If user not in lobby
        """
        # Verify lobby exists
        lobby_data_raw = await redis.get(LobbyService._lobby_key(lobby_code))
        if not lobby_data_raw:
            raise NotFoundException(
                message="Lobby not found",
                details={"lobby_code": lobby_code}
            )
        
        # Verify user is a member of this lobby
        members_raw = await redis.zrange(
            LobbyService._lobby_members_key(lobby_code),
            0, -1
        )
        
        is_member = False
        for member_json in members_raw:
            member = json.loads(member_json)
            if member["identifier"] == user_identifier:
                is_member = True
                break
        
        if not is_member:
            raise BadRequestException(
                message="You are not a member of this lobby",
                details={"identifier": user_identifier, "lobby_code": lobby_code}
            )
        
        now = datetime.now(UTC)
        
        # Create message data
        message_data = {
            "identifier": user_identifier,
            "nickname": user_nickname,
            "pfp_path": user_pfp_path,
            "content": content,
            "timestamp": now.isoformat()
        }
        
        # Store message in Redis list (FIFO with max size)
        async with redis.pipeline(transaction=True) as pipe:
            # Add message to the end of the list
            pipe.rpush(
                LobbyService._lobby_messages_key(lobby_code),
                json.dumps(message_data)
            )
            
            # Trim list to keep only last N messages
            pipe.ltrim(
                LobbyService._lobby_messages_key(lobby_code),
                -LobbyService.MAX_CACHED_MESSAGES,
                -1
            )
            
            # Set TTL on messages list
            pipe.expire(
                LobbyService._lobby_messages_key(lobby_code),
                LobbyService.LOBBY_TTL
            )
            
            await pipe.execute()
        
        logger.info(f"{user_identifier} sent message to lobby {lobby_code}")
        
        return {
            **message_data,
            "timestamp": now
        }
    
    @staticmethod
    async def get_lobby_messages(
        redis: Redis,
        lobby_code: str,
        limit: int = 50
    ) -> List[Dict[str, Any]]:
        """
        Get recent messages from lobby chat
        
        Args:
            redis: Redis client
            lobby_code: 6-character lobby code
            limit: Maximum number of messages to retrieve (default 50)
            
        Returns:
            List of message dictionaries
            
        Raises:
            NotFoundException: If lobby not found
        """
        # Verify lobby exists
        lobby_data_raw = await redis.get(LobbyService._lobby_key(lobby_code))
        if not lobby_data_raw:
            raise NotFoundException(
                message="Lobby not found",
                details={"lobby_code": lobby_code}
            )
        
        # Get messages (most recent first)
        messages_raw = await redis.lrange(
            LobbyService._lobby_messages_key(lobby_code),
            -limit,
            -1
        )
        
        messages = []
        for msg_json in messages_raw:
            msg = json.loads(msg_json)
            msg["timestamp"] = datetime.fromisoformat(msg["timestamp"])
            messages.append(msg)
        
        return messages

    @staticmethod
    async def select_game(
        redis: Redis,
        lobby_code: str,
        host_identifier: str,
        game_name: str
    ) -> Dict[str, Any]:
        """
        Select a game for the lobby (host only)
        
        Args:
            redis: Redis client
            lobby_code: 6-character lobby code
            host_identifier: Identifier of the host (user:123 or guest:uuid)
            game_name: Name of the game to select
            
        Returns:
            Dictionary with updated lobby info and game info
            
        Raises:
            NotFoundException: If lobby not found
            ForbiddenException: If user is not the host
            BadRequestException: If game name is invalid or too many players for the game
        """
        # Get lobby
        lobby = await LobbyService.get_lobby(redis, lobby_code)
        if not lobby:
            raise NotFoundException(
                message="Lobby not found",
                details={"lobby_code": lobby_code}
            )
        
        # Check if user is host
        if lobby["host_identifier"] != host_identifier:
            raise ForbiddenException(
                message="Only the host can select a game",
                details={"host_identifier": lobby["host_identifier"]}
            )
        
        # Validate game name
        from services.game_service import GameService
        if game_name not in GameService.GAME_ENGINES:
            raise BadRequestException(
                message=f"Unknown game type: {game_name}",
                details={
                    "available_games": GameService.get_available_games(),
                    "requested_game": game_name
                }
            )
        
        # Get game info and default rules
        engine_class = GameService.GAME_ENGINES[game_name]
        game_info = engine_class.get_game_info()
        default_rules = {
            rule_name: rule_config.default
            for rule_name, rule_config in game_info.supported_rules.items()
        }
        
        # Get current player count
        current_player_count = lobby["current_players"]
        
        # Calculate the smallest allowed player count >= current player count
        # Game supports min_players to max_players
        # We need to find the smallest valid count that accommodates current players
        min_allowed = game_info.min_players
        max_allowed = game_info.max_players
        
        # If current players exceed the game's maximum, we cannot select this game
        if current_player_count > max_allowed:
            raise BadRequestException(
                message=f"Too many players in lobby for this game. Maximum allowed: {max_allowed}",
                details={
                    "current_players": current_player_count,
                    "game_max_players": max_allowed,
                    "game_name": game_name
                }
            )
        
        # Find the smallest player count >= current_player_count within [min_allowed, max_allowed]
        new_max_players = max(min_allowed, current_player_count)
        
        # Update lobby data
        lobby_data_raw = await redis.get(LobbyService._lobby_key(lobby_code))
        lobby_data = json.loads(lobby_data_raw)
        lobby_data["selected_game"] = game_name
        lobby_data["game_rules"] = default_rules
        lobby_data["max_players"] = new_max_players
        
        # Save to Redis
        await redis.set(
            LobbyService._lobby_key(lobby_code),
            json.dumps(lobby_data),
            ex=LobbyService.LOBBY_TTL
        )
        
        logger.info(f"Game '{game_name}' selected for lobby {lobby_code}, max_players set to {new_max_players}")
        
        return {
            "lobby": lobby_data,
            "game_info": game_info.model_dump(),
            "current_rules": default_rules
        }

    @staticmethod
    async def update_game_rules(
        redis: Redis,
        lobby_code: str,
        host_identifier: str,
        rules: Dict[str, Any]
    ) -> Dict[str, Any]:
        """
        Update game rules in the lobby (host only)
        \n        Args:
            redis: Redis client
            lobby_code: 6-character lobby code
            host_identifier: Identifier of the host (user:123 or guest:uuid)
            rules: Dictionary of rules to update
            
        Returns:
            Dictionary with updated rules
            
        Raises:
            NotFoundException: If lobby not found
            ForbiddenException: If user is not the host
            BadRequestException: If no game selected or invalid rules
        """
        # Get lobby
        lobby = await LobbyService.get_lobby(redis, lobby_code)
        if not lobby:
            raise NotFoundException(
                message="Lobby not found",
                details={"lobby_code": lobby_code}
            )
        
        # Check if user is host
        if lobby["host_identifier"] != host_identifier:
            raise ForbiddenException(
                message="Only the host can update game rules",
                details={"host_identifier": lobby["host_identifier"]}
            )
        
        # Check if game is selected
        if not lobby.get("selected_game"):
            raise BadRequestException(
                message="No game selected. Select a game first.",
                details={"lobby_code": lobby_code}
            )
        
        # Validate rules against game info
        from services.game_service import GameService
        engine_class = GameService.GAME_ENGINES[lobby["selected_game"]]
        game_info = engine_class.get_game_info()
        
        for rule_name, rule_value in rules.items():
            if rule_name not in game_info.supported_rules:
                raise BadRequestException(
                    message=f"Unknown rule: {rule_name}",
                    details={
                        "supported_rules": list(game_info.supported_rules.keys()),
                        "invalid_rule": rule_name
                    }
                )
            
            rule_config = game_info.supported_rules[rule_name]
            
            # Validate type
            if rule_config.type == "integer":
                if not isinstance(rule_value, int):
                    raise BadRequestException(
                        message=f"Rule '{rule_name}' must be an integer",
                        details={"rule_name": rule_name, "provided_value": rule_value, "expected_type": "integer"}
                    )
            
            elif rule_config.type == "boolean":
                if not isinstance(rule_value, bool):
                    raise BadRequestException(
                        message=f"Rule '{rule_name}' must be a boolean",
                        details={"rule_name": rule_name, "provided_value": rule_value, "expected_type": "boolean"}
                    )
            
            elif rule_config.type == "string":
                if not isinstance(rule_value, str):
                    raise BadRequestException(
                        message=f"Rule '{rule_name}' must be a string",
                        details={"rule_name": rule_name, "provided_value": rule_value, "expected_type": "string"}
                    )
            
            # Validate allowed_values if specified
            if rule_config.allowed_values is not None:
                if rule_value not in rule_config.allowed_values:
                    raise BadRequestException(
                        message=f"Invalid value for rule '{rule_name}'",
                        details={
                            "rule_name": rule_name,
                            "provided_value": rule_value,
                            "allowed_values": rule_config.allowed_values
                        }
                    )
        
        # Update lobby data
        lobby_data_raw = await redis.get(LobbyService._lobby_key(lobby_code))
        lobby_data = json.loads(lobby_data_raw)
        
        # Merge new rules with existing rules
        current_rules = lobby_data.get("game_rules", {})
        current_rules.update(rules)
        lobby_data["game_rules"] = current_rules
        
        # Save to Redis
        await redis.set(
            LobbyService._lobby_key(lobby_code),
            json.dumps(lobby_data),
            ex=LobbyService.LOBBY_TTL
        )
        
        logger.info(f"Game rules updated for lobby {lobby_code}: {rules}")
        
        return {
            "lobby_code": lobby_code,
            "rules": current_rules
        }

    @staticmethod
    async def clear_game_selection(
        redis: Redis,
        lobby_code: str,
        host_identifier: str
    ) -> Dict[str, Any]:
        """
        Clear game selection (allows selecting a different game)
        Sets max_players to 6 when clearing.
        
        Args:
            redis: Redis client
            lobby_code: 6-character lobby code
            host_identifier: Identifier of the host (for authorization)
            
        Returns:
            Dictionary with updated lobby info
            
        Raises:
            NotFoundException: If lobby not found
            ForbiddenException: If user is not the host
        """
        # Get lobby
        lobby = await LobbyService.get_lobby(redis, lobby_code)
        if not lobby:
            raise NotFoundException(
                message="Lobby not found",
                details={"lobby_code": lobby_code}
            )
        
        # Check if user is host
        if lobby["host_identifier"] != host_identifier:
            raise ForbiddenException(
                message="Only the host can clear game selection",
                details={"host_identifier": lobby["host_identifier"]}
            )
        
        # Update lobby data
        lobby_data_raw = await redis.get(LobbyService._lobby_key(lobby_code))
        lobby_data = json.loads(lobby_data_raw)
        lobby_data["selected_game"] = None
        lobby_data["game_rules"] = {}
        lobby_data["max_players"] = 6  # Set to default max when clearing game
        
        # Save to Redis
        await redis.set(
            LobbyService._lobby_key(lobby_code),
            json.dumps(lobby_data),
            ex=LobbyService.LOBBY_TTL
        )
        
        logger.info(f"Game selection cleared for lobby {lobby_code}, max_players set to 6")
        
        return {
            "lobby_code": lobby_code,
            "message": "Game selection cleared"
        }

    @staticmethod
    async def _notify_lobby_status(user_id: int, lobby_data: Dict[str, Any]):
        from services.user_status_service import UserStatusService
        from schemas.user_status_schema import UserStatus
        
        await UserStatusService.notify_friends(
            user_id=user_id,
            status=UserStatus.IN_LOBBY,
            lobby_code=lobby_data["lobby_code"],
            lobby_filled_slots=lobby_data["current_players"],
            lobby_max_slots=lobby_data["max_players"]
        )

    @staticmethod
    async def _notify_online_status(user_id: int):
        from services.user_status_service import UserStatusService
        from schemas.user_status_schema import UserStatus
        
        await UserStatusService.notify_friends(
            user_id=user_id,
            status=UserStatus.ONLINE
        )<|MERGE_RESOLUTION|>--- conflicted
+++ resolved
@@ -831,14 +831,8 @@
     async def transfer_host(
         redis: Redis,
         lobby_code: str,
-<<<<<<< HEAD
-
-        current_host_id: int,
-        new_host_id: int
-=======
         current_host_identifier: str,
         new_host_identifier: str
->>>>>>> b5a57587
     ) -> Dict[str, Any]:
         """
         Transfer host privileges to another member
