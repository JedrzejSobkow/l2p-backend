--- conflicted
+++ resolved
@@ -10,13 +10,9 @@
 from infrastructure.google_oauth import google_oauth_client
 from infrastructure.redis_connection import get_redis
 from config.settings import settings
-<<<<<<< HEAD
-from infrastructure.socketio_manager import manager
-=======
 from sqlalchemy.ext.asyncio import AsyncSession
 from infrastructure.postgres_connection import get_db_session
 from sqlalchemy import select
->>>>>>> b5a57587
 
 
 # Initialize FastAPIUsers with our user manager and auth backend
@@ -84,7 +80,6 @@
 current_superuser = fastapi_users.current_user(active=True, superuser=True)
 
 
-<<<<<<< HEAD
 @users_router.get("/online-count", tags=["Users"])
 async def get_online_users_count():
     """
@@ -94,7 +89,6 @@
     return {"count": count}
 
 
-=======
 @auth_router.post("/guest/session", response_model=GuestSessionResponse, tags=["Authentication"])
 async def create_guest_session(
     response: Response,
@@ -154,7 +148,6 @@
     
     return users
 
->>>>>>> b5a57587
 @users_router.delete("/me", status_code=204, tags=["Users"])
 async def delete_current_user(
     response: Response,
