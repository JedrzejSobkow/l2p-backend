--- conflicted
+++ resolved
@@ -397,7 +397,6 @@
             )
             await self.emit("game_ended", end_event.model_dump(mode='json'), room=lobby_code)
             
-<<<<<<< HEAD
             # Update status for all players
             players = forfeit_result["game_state"].get("players", [])
             
@@ -418,10 +417,7 @@
                     else:
                         await UserStatusService.notify_friends(pid, UserStatus.ONLINE)
             
-            logger.info(f"User {user.id} forfeited game in lobby {lobby_code}")
-=======
             logger.info(f"User {identifier} forfeited game in lobby {lobby_code}")
->>>>>>> b5a57587
             
         except (NotFoundException, BadRequestException, ForbiddenException) as e:
             error_response = GameErrorResponse(
