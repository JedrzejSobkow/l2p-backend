--- conflicted
+++ resolved
@@ -33,7 +33,6 @@
     SECRET_KEY: str = "CHANGE-THIS-SECRET-KEY-IN-PRODUCTION-USE-ENV-FILE"  # Must be changed in .env file!
     JWT_LIFETIME_SECONDS: int = 3600  # 1 hour
     
-<<<<<<< HEAD
     # MinIO Configuration
     MINIO_ENDPOINT: str = "localhost:9000"
     MINIO_ACCESS_KEY: str = "minioadmin"
@@ -45,12 +44,11 @@
     MAX_IMAGE_SIZE: int = 10 * 1024 * 1024  # 10MB in bytes
     ALLOWED_IMAGE_TYPES: list = ["image/jpeg", "image/png", "image/gif", "image/webp"]
     IMAGE_URL_EXPIRY_HOURS: int = 24  # How long presigned image URLs are valid
-=======
+      
     # Email Configuration (Resend API)
     RESEND_API_KEY: str = "CHANGE-THIS-SECRET-KEY-IN-PRODUCTION-USE-ENV-FILE" # Must be changed in .env file!
     EMAIL_FROM: str = "L2P <noreply@rychu777.com>"  # Your verified domain
     FRONTEND_URL: str = "http://localhost:5173"  # Frontend URL for verification links #TODO ADD REDIRECT
->>>>>>> 97b39e00
     
     @property
     def DATABASE_URL(self) -> str:
